--- conflicted
+++ resolved
@@ -2876,17 +2876,6 @@
         else:
             # otherwise we will "left join" the occupancy table
             occupancy_join = "LEFT JOIN riski.occupancy"
-<<<<<<< HEAD
-            occupants = "AVG(riski.occupancy.occupants)"
-
-            if rc.time_event is None:
-                occupants_cond = "1 = 1"
-            else:
-                # if time_event is specified we compute the number of
-                # occupants by averaging the occupancy data only for
-                # the specific time event value.
-                args += (rc.time_event,)
-=======
             occupants_field = "AVG(riski.occupancy.occupants)"
 
             # and the time_event is not specified we compute the
@@ -2897,7 +2886,6 @@
                 occupants_cond = "1 = 1"
             else:
                 args += (time_event,)
->>>>>>> 3e4f35e4
                 occupants_cond = "riski.occupancy.period = %s"
         return occupants_field, occupants_cond, occupancy_join, args
 
@@ -2936,30 +2924,7 @@
             %(name)s.exposure_data_id = riski.exposure_data.id""" % dict(
                 name=cost_type.name, id=cost_type.id)
 
-<<<<<<< HEAD
-        query = """
-            SELECT riski.exposure_data.*,
-                   {occupants},
-                   {costs}
-            FROM riski.exposure_data
-            {occupancy_join}
-            ON riski.exposure_data.id = riski.occupancy.exposure_data_id
-            {costs_join}
-            WHERE exposure_model_id = %s AND
-                  taxonomy = %s AND
-                  ST_COVERS(ST_GeographyFromText(%s), site) AND
-                  {occupants_cond}
-            GROUP BY riski.exposure_data.id
-            ORDER BY ST_X(geometry(site)), ST_Y(geometry(site))
-            LIMIT %s OFFSET %s
-            """.format(occupants=occupants, occupants_cond=occupants_cond,
-                       costs=", ".join(costs), costs_join=costs_join,
-                       occupancy_join=occupancy_join)
-
-        return list(self.raw(query, args))
-=======
         return ", ".join(costs), costs_join
->>>>>>> 3e4f35e4
 
     def taxonomies_contained_in(self, exposure_model_id, region_constraint):
         """
