--- conflicted
+++ resolved
@@ -208,12 +208,7 @@
     def test(self):
         d = os.path.dirname(os.path.dirname(__file__))
         source_model = os.path.join(d, 'source_model/multi-point-source.xml')
-<<<<<<< HEAD
-        groups = nrml.parse(source_model, SourceConverter())
-=======
-        groups = nrml.to_python(source_model, SourceConverter(
-            investigation_time=50., rupture_mesh_spacing=2.))
->>>>>>> 160e4ebe
+        groups = nrml.to_python(source_model, SourceConverter())
         site = Site(Point(0.1, 0.1), 800, True, z1pt0=100., z2pt5=1.)
         sitecol = SiteCollection([site])
         imtls = DictArray({'PGA': [0.01, 0.02, 0.04, 0.08, 0.16]})
