# -*- coding: utf-8 -*-
# vim: tabstop=4 shiftwidth=4 softtabstop=4
#
# Copyright (C) 2018-2019 GEM Foundation
#
# OpenQuake is free software: you can redistribute it and/or modify it
# under the terms of the GNU Affero General Public License as published
# by the Free Software Foundation, either version 3 of the License, or
# (at your option) any later version.
#
# OpenQuake is distributed in the hope that it will be useful,
# but WITHOUT ANY WARRANTY; without even the implied warranty of
# MERCHANTABILITY or FITNESS FOR A PARTICULAR PURPOSE.  See the
# GNU Affero General Public License for more details.
#
# You should have received a copy of the GNU Affero General Public License
# along with OpenQuake.  If not, see <http://www.gnu.org/licenses/>.
import abc
import sys
import copy
import time
import warnings
import numpy

from openquake.baselib.general import AccumDict, DictArray
from openquake.baselib.performance import Monitor
from openquake.hazardlib import imt as imt_module
from openquake.hazardlib.gsim import base
from openquake.hazardlib.calc.filters import IntegrationDistance
from openquake.hazardlib.probability_map import ProbabilityMap
from openquake.hazardlib.geo.surface import PlanarSurface

F32 = numpy.float32
KNOWN_DISTANCES = frozenset(
    'rrup rx ry0 rjb rhypo repi rcdpp azimuth azimuth_cp rvolc'.split())


def _update(pmap, pm, src, src_mutex, rup_mutex):
    if not rup_mutex:
        pm = ~pm
    if not pm:
        return
    if src_mutex:
        pm *= src.mutex_weight
    for grp_id in src.src_group_ids:
        if src_mutex:
            pmap[grp_id] += pm
        else:
            pmap[grp_id] |= pm


def get_distances(rupture, mesh, param):
    """
    :param rupture: a rupture
    :param mesh: a mesh of points or a site collection
    :param param: the kind of distance to compute (default rjb)
    :returns: an array of distances from the given mesh
    """
    if param == 'rrup':
        dist = rupture.surface.get_min_distance(mesh)
    elif param == 'rx':
        dist = rupture.surface.get_rx_distance(mesh)
    elif param == 'ry0':
        dist = rupture.surface.get_ry0_distance(mesh)
    elif param == 'rjb':
        dist = rupture.surface.get_joyner_boore_distance(mesh)
    elif param == 'rhypo':
        dist = rupture.hypocenter.distance_to_mesh(mesh)
    elif param == 'repi':
        dist = rupture.hypocenter.distance_to_mesh(mesh, with_depths=False)
    elif param == 'rcdpp':
        dist = rupture.get_cdppvalue(mesh)
    elif param == 'azimuth':
        dist = rupture.surface.get_azimuth(mesh)
    elif param == 'azimuth_cp':
        dist = rupture.surface.get_azimuth_of_closest_point(mesh)
    elif param == "rvolc":
        # Volcanic distance not yet supported, defaulting to zero
        dist = numpy.zeros_like(mesh.lons)
    else:
        raise ValueError('Unknown distance measure %r' % param)
    dist.flags.writeable = False
    return dist


class FarAwayRupture(Exception):
    """Raised if the rupture is outside the maximum distance for all sites"""


def get_num_distances(gsims):
    """
    :returns: the number of distances required for the given GSIMs
    """
    dists = set()
    for gsim in gsims:
        dists.update(gsim.REQUIRES_DISTANCES)
    return len(dists)


class RupData(object):
    """
    A class to collect rupture information into an array
    """
    def __init__(self, cmaker):
        self.cmaker = cmaker
        self.data = AccumDict(accum=[])

    def from_srcs(self, srcs, sites):  # used in disagg.disaggregation
        """
        :returns: param -> array
        """
        for src in srcs:
            for rup in src.iter_ruptures():
                self.cmaker.add_rup_params(rup)
                self.add(rup, src.id, sites)
        return {k: numpy.array(v) for k, v in self.data.items()}

    def add(self, rup, src_id, sctx, dctx=None):
        rate = rup.occurrence_rate
        if numpy.isnan(rate):  # for nonparametric ruptures
            probs_occur = rup.probs_occur
        else:
            probs_occur = numpy.zeros(0, numpy.float64)
        self.data['srcidx'].append(src_id or 0)
        self.data['occurrence_rate'].append(rate)
        self.data['weight'].append(rup.weight or numpy.nan)
        self.data['probs_occur'].append(probs_occur)
        for rup_param in self.cmaker.REQUIRES_RUPTURE_PARAMETERS:
            self.data[rup_param].append(getattr(rup, rup_param))

        self.data['sid_'].append(numpy.int16(sctx.sids))
        for dst_param in self.cmaker.REQUIRES_DISTANCES:
            if dctx is None:  # compute the distances
                dists = get_distances(rup, sctx, dst_param)
            else:  # reuse already computed distances
                dists = getattr(dctx, dst_param)
            self.data[dst_param + '_'].append(F32(dists))
        closest = rup.surface.get_closest_points(sctx)
        self.data['lon_'].append(F32(closest.lons))
        self.data['lat_'].append(F32(closest.lats))


def _collapse(rups):
    # collapse a list of ruptures into a single rupture
    rup = copy.copy(rups[0])
    rup.occurrence_rate *= len(rups)
    return rup


class ContextMaker(object):
    """
    A class to manage the creation of contexts for distances, sites, rupture.
    """
    REQUIRES = ['DISTANCES', 'SITES_PARAMETERS', 'RUPTURE_PARAMETERS']

    def __init__(self, trt, gsims, param=None, monitor=Monitor()):
        param = param or {}
        self.max_sites_disagg = param.get('max_sites_disagg', 10)
        self.trt = trt
        self.gsims = gsims
        self.maximum_distance = (
            param.get('maximum_distance') or IntegrationDistance({}))
        self.trunclevel = param.get('truncation_level')
        for req in self.REQUIRES:
            reqset = set()
            for gsim in gsims:
                reqset.update(getattr(gsim, 'REQUIRES_' + req))
            setattr(self, 'REQUIRES_' + req, reqset)
        self.collapse_factor = param.get('collapse_factor', 3)
        self.max_radius = param.get('max_radius')
        self.pointsource_distance = param.get('pointsource_distance')
        filter_distance = param.get('filter_distance')
        if filter_distance is None:
            if 'rrup' in self.REQUIRES_DISTANCES:
                filter_distance = 'rrup'
            elif 'rjb' in self.REQUIRES_DISTANCES:
                filter_distance = 'rjb'
            else:
                filter_distance = 'rrup'
        self.filter_distance = filter_distance
        self.imtls = param.get('imtls', {})
        self.imts = [imt_module.from_string(imt) for imt in self.imtls]
        self.reqv = param.get('reqv')
        self.REQUIRES_DISTANCES.add(self.filter_distance)
        if self.reqv is not None:
            self.REQUIRES_DISTANCES.add('repi')
        if hasattr(gsims, 'items'):
            # gsims is actually a dict rlzs_by_gsim
            # since the ContextMaker must be used on ruptures with the
            # same TRT, given a realization there is a single gsim
            self.gsim_by_rlzi = {}
            for gsim, rlzis in gsims.items():
                for rlzi in rlzis:
                    self.gsim_by_rlzi[rlzi] = gsim
        self.ctx_mon = monitor('make_contexts', measuremem=False)
        self.poe_mon = monitor('get_poes', measuremem=False)
        self.pne_mon = monitor('composing pnes', measuremem=False)
        self.gmf_mon = monitor('computing mean_std', measuremem=False)
        self.loglevels = DictArray(self.imtls)
        with warnings.catch_warnings():
            # avoid RuntimeWarning: divide by zero encountered in log
            warnings.simplefilter("ignore")
            for imt, imls in self.imtls.items():
                self.loglevels[imt] = numpy.log(imls)

    def filter(self, sites, rupture, mdist=None):
        """
        Filter the site collection with respect to the rupture.

        :param sites:
            Instance of :class:`openquake.hazardlib.site.SiteCollection`.
        :param rupture:
            Instance of
            :class:`openquake.hazardlib.source.rupture.BaseRupture`
        :param mdist:
           if not None, use it as maximum distance
        :returns:
            (filtered sites, distance context)
        """
        distances = get_distances(rupture, sites, self.filter_distance)
        mdist = mdist or self.maximum_distance(
            rupture.tectonic_region_type, rupture.mag)
        mask = distances <= mdist
        if mask.any():
            sites, distances = sites.filter(mask), distances[mask]
        else:
            raise FarAwayRupture(
                '%d: %d km' % (rupture.rup_id, distances.min()))
        return sites, DistancesContext([(self.filter_distance, distances)])

    def add_rup_params(self, rupture):
        """
        Add .REQUIRES_RUPTURE_PARAMETERS to the rupture
        """
        for param in self.REQUIRES_RUPTURE_PARAMETERS:
            if param == 'mag':
                value = rupture.mag
            elif param == 'strike':
                value = rupture.surface.get_strike()
            elif param == 'dip':
                value = rupture.surface.get_dip()
            elif param == 'rake':
                value = rupture.rake
            elif param == 'ztor':
                value = rupture.surface.get_top_edge_depth()
            elif param == 'hypo_lon':
                value = rupture.hypocenter.longitude
            elif param == 'hypo_lat':
                value = rupture.hypocenter.latitude
            elif param == 'hypo_depth':
                value = rupture.hypocenter.depth
            elif param == 'width':
                value = rupture.surface.get_width()
            else:
                raise ValueError('%s requires unknown rupture parameter %r' %
                                 (type(self).__name__, param))
            setattr(rupture, param, value)

    def make_contexts(self, sites, rupture, radius_dist=None):
        """
        Filter the site collection with respect to the rupture and
        create context objects.

        :param sites:
            Instance of :class:`openquake.hazardlib.site.SiteCollection`.

        :param rupture:
            Instance of
            :class:`openquake.hazardlib.source.rupture.BaseRupture`

        :returns:
            Tuple of two items: sites and distances context.

        :raises ValueError:
            If any of declared required parameters (site, rupture and
            distance parameters) is unknown.
        """
        sites, dctx = self.filter(sites, rupture, radius_dist)
        for param in self.REQUIRES_DISTANCES - set([self.filter_distance]):
            distances = get_distances(rupture, sites, param)
            setattr(dctx, param, distances)
        reqv_obj = (self.reqv.get(rupture.tectonic_region_type)
                    if self.reqv else None)
        if reqv_obj and isinstance(rupture.surface, PlanarSurface):
            reqv = reqv_obj.get(dctx.repi, rupture.mag)
            if 'rjb' in self.REQUIRES_DISTANCES:
                dctx.rjb = reqv
            if 'rrup' in self.REQUIRES_DISTANCES:
                reqv_rup = numpy.sqrt(reqv**2 + rupture.hypocenter.depth**2)
                dctx.rrup = reqv_rup
        self.add_rup_params(rupture)
        return sites, dctx

    def get_pmap(self, src, s_sites, rup_indep=True):
        """
        :param src: a hazardlib source
        :param s_sites: the sites affected by it
        :returns: the probability map generated by the source
        """
        imts = self.imts
        fewsites = len(s_sites.complete) <= self.max_sites_disagg
        rupdata = RupData(self)
        nrups, nsites = 0, 0
        L, G = len(self.imtls.array), len(self.gsims)
        poemap = ProbabilityMap(L, G)
        dists = []
        for rups, sites, magdist in self._gen_rups_sites(src, s_sites):
            if magdist is not None:
                dists.append(magdist)
            sids = []
            data = []
            with self.ctx_mon:
                for rup in rups:
                    try:
                        r_sites, dctx = self.make_contexts(sites, rup, magdist)
                    except FarAwayRupture:
                        continue
                    sids.extend(r_sites.sids)
                    data.append((rup, r_sites, dctx))
            if not sids:
                continue
            with self.gmf_mon:
<<<<<<< HEAD
                mean_std = base.get_mean_std(data, imts, self.gsims)
=======
                mean_std = base.get_mean_std(  # shape (2, N, M, G)
                    r_sites, rup, dctx, imts, self.gsims)
>>>>>>> 93b7ddac
            with self.poe_mon:
                pairs = self._make_pnes(data, mean_std)
            with self.pne_mon:
                if rup_indep:
                    for sid, pne in pairs:
                        poemap.setdefault(sid, rup_indep).array *= pne
                else:
                    for sid, pne in pairs:
                        poemap.setdefault(sid, rup_indep).array += (
                            1.-pne) * rup.weight
            nrups += len(rups)
            nsites += len(sids)
            if fewsites:  # store rupdata
                rupdata.add(rup, src.id, r_sites, dctx)
        poemap.nrups = nrups
        poemap.nsites = nsites
        poemap.maxdist = numpy.mean(dists) if dists else None
        poemap.data = rupdata.data
        return poemap

    # NB: it is important for this to be fast since it is inside an inner loop
    def _make_pnes(self, data, mean_std):
        ll = self.loglevels
        poes = base.get_poes(mean_std, ll, self.trunclevel, self.gsims)
        # shape (N, L, G)
        for g, gsim in enumerate(self.gsims):
            for m, imt in enumerate(ll):
                if hasattr(gsim, 'weight') and gsim.weight[imt] == 0:
                    # set by the engine when parsing the gsim logictree;
                    # when 0 ignore the gsim: see _build_trts_branches
                    poes[:, ll(imt), g] = 0
        return rupture.get_probability_no_exceedance(poes)

    def _gen_rups_sites(self, src, sites):
        loc = getattr(src, 'location', None)
        trt = src.tectonic_region_type
        simple = loc and src.count_nphc() == 1  # nodal plane/hypocenter distr
        for mag, rups in src.gen_mag_ruptures():
            if loc and len(sites) > self.max_sites_disagg:
                # collapse distance feature: finite site effects
                # are ignored for sites over collapse_factor x rupture_radius
                # implements the max_radius feature: sites above
                # max_radius * rupture_radius are discarded
                if not simple:
                    weights, depths = zip(*src.hypocenter_distribution.data)
                    loc = copy.copy(loc)  # average hypocenter
                    loc.depth = numpy.average(depths, weights=weights)

                mdist = self.maximum_distance(trt, mag)
                radius = src._get_max_rupture_projection_radius(mag)
                if self.max_radius is not None:
                    mdist = min(self.max_radius * radius, mdist)
                if simple:
                    # there is nothing to collapse
                    yield rups, sites, mdist
                else:
                    # compute the collapse distance and use it
                    if self.pointsource_distance is None:
                        cdist = min(self.collapse_factor * radius, mdist)
                    else:  # legacy approach
                        cdist = min(self.pointsource_distance, mdist)
                    close_sites, far_sites = sites.split(loc, cdist)
                    if close_sites is None:  # all is far
                        yield _collapse(rups), far_sites, mdist
                    elif far_sites is None:  # all is close
                        yield rups, close_sites, mdist
                    else:  # some sites are far, some are close
                        yield _collapse(rups), far_sites, mdist
                        yield rups, close_sites, mdist
            else:  # no point source or site-specific analysis
                yield rups, sites, None

    def get_pmap_by_grp(self, src_sites, src_mutex=False, rup_mutex=False):
        """
        :param src_sites: an iterator of pairs (source, sites)
        :param src_mutex: True if the sources are mutually exclusive
        :param rup_mutex: True if the ruptures are mutually exclusive
        :return: dictionaries pmap, rdata, calc_times
        """
        imtls = self.imtls
        L, G = len(imtls.array), len(self.gsims)
        pmap = AccumDict(accum=ProbabilityMap(L, G))
        gids = []
        rup_data = AccumDict(accum=[])
        # AccumDict of arrays with 3 elements nrups, nsites, calc_time
        calc_times = AccumDict(accum=numpy.zeros(3, numpy.float32))
        it = iter(src_sites)
        dists = []
        while True:
            t0 = time.time()
            try:
                src, s_sites = next(it)
                poemap = self.get_pmap(src, s_sites, not rup_mutex)
                _update(pmap, poemap, src, src_mutex, rup_mutex)
            except StopIteration:
                break
            except Exception as err:
                etype, err, tb = sys.exc_info()
                msg = '%s (source id=%s)' % (str(err), src.source_id)
                raise etype(msg).with_traceback(tb)
            if poemap.maxdist:
                dists.append(poemap.maxdist)
            if len(poemap.data):
                nr = len(poemap.data['sid_'])
                for gid in src.src_group_ids:
                    gids.extend([gid] * nr)
                    for k, v in poemap.data.items():
                        rup_data[k].extend(v)
            calc_times[src.id] += numpy.array(
                [poemap.nrups, poemap.nsites, time.time() - t0])

        rdata = {k: numpy.array(v) for k, v in rup_data.items()}
        rdata['grp_id'] = numpy.uint16(gids)
        maxdist = numpy.mean(dists) if dists else None
        return pmap, rdata, calc_times, maxdist


class BaseContext(metaclass=abc.ABCMeta):
    """
    Base class for context object.
    """
    def __eq__(self, other):
        """
        Return True if ``other`` has same attributes with same values.
        """
        if isinstance(other, self.__class__):
            if self._slots_ == other._slots_:
                oks = []
                for s in self._slots_:
                    a, b = getattr(self, s, None), getattr(other, s, None)
                    if a is None and b is None:
                        ok = True
                    elif a is None and b is not None:
                        ok = False
                    elif a is not None and b is None:
                        ok = False
                    elif hasattr(a, 'shape') and hasattr(b, 'shape'):
                        if a.shape == b.shape:
                            ok = numpy.allclose(a, b)
                        else:
                            ok = False
                    else:
                        ok = a == b
                    oks.append(ok)
                return numpy.all(oks)
        return False


# mock of a site collection used in the tests and in the SMTK
class SitesContext(BaseContext):
    """
    Sites calculation context for ground shaking intensity models.

    Instances of this class are passed into
    :meth:`GroundShakingIntensityModel.get_mean_and_stddevs`. They are
    intended to represent relevant features of the sites collection.
    Every GSIM class is required to declare what :attr:`sites parameters
    <GroundShakingIntensityModel.REQUIRES_SITES_PARAMETERS>` does it need.
    Only those required parameters are made available in a result context
    object.
    """
    # _slots_ is used in hazardlib check_gsim and in the SMTK
    def __init__(self, slots='vs30 vs30measured z1pt0 z2pt5'.split(),
                 sitecol=None):
        self._slots_ = slots
        if sitecol is not None:
            self.sids = sitecol.sids
            for slot in slots:
                setattr(self, slot, getattr(sitecol, slot))


class DistancesContext(BaseContext):
    """
    Distances context for ground shaking intensity models.

    Instances of this class are passed into
    :meth:`GroundShakingIntensityModel.get_mean_and_stddevs`. They are
    intended to represent relevant distances between sites from the collection
    and the rupture. Every GSIM class is required to declare what
    :attr:`distance measures <GroundShakingIntensityModel.REQUIRES_DISTANCES>`
    does it need. Only those required values are calculated and made available
    in a result context object.
    """
    _slots_ = ('rrup', 'rx', 'rjb', 'rhypo', 'repi', 'ry0', 'rcdpp',
               'azimuth', 'hanging_wall', 'rvolc')

    def __init__(self, param_dist_pairs=()):
        for param, dist in param_dist_pairs:
            setattr(self, param, dist)

    def roundup(self, minimum_distance):
        """
        If the minimum_distance is nonzero, returns a copy of the
        DistancesContext with updated distances, i.e. the ones below
        minimum_distance are rounded up to the minimum_distance. Otherwise,
        returns the original DistancesContext unchanged.
        """
        if not minimum_distance:
            return self
        ctx = DistancesContext()
        for dist, array in vars(self).items():
            small_distances = array < minimum_distance
            if small_distances.any():
                array = numpy.array(array)  # make a copy first
                array[small_distances] = minimum_distance
                array.flags.writeable = False
            setattr(ctx, dist, array)
        return ctx


# mock of a rupture used in the tests and in the SMTK
class RuptureContext(BaseContext):
    """
    Rupture calculation context for ground shaking intensity models.

    Instances of this class are passed into
    :meth:`GroundShakingIntensityModel.get_mean_and_stddevs`. They are
    intended to represent relevant features of a single rupture. Every
    GSIM class is required to declare what :attr:`rupture parameters
    <GroundShakingIntensityModel.REQUIRES_RUPTURE_PARAMETERS>` does it need.
    Only those required parameters are made available in a result context
    object.
    """
    _slots_ = (
        'mag', 'strike', 'dip', 'rake', 'ztor', 'hypo_lon', 'hypo_lat',
        'hypo_depth', 'width', 'hypo_loc')
    temporal_occurrence_model = None  # to be set

    def __init__(self, param_pairs=()):
        for param, value in param_pairs:
            setattr(self, param, value)

    def get_probability_no_exceedance(self, poes):
        """
        Compute and return the probability that in the time span for which the
        rupture is defined, the rupture itself never generates a ground motion
        value higher than a given level at a given site.

        Such calculation is performed starting from the conditional probability
        that an occurrence of the current rupture is producing a ground motion
        value higher than the level of interest at the site of interest.
        The actual formula used for such calculation depends on the temporal
        occurrence model the rupture is associated with.
        The calculation can be performed for multiple intensity measure levels
        and multiple sites in a vectorized fashion.

        :param poes:
            2D numpy array containing conditional probabilities the the a
            rupture occurrence causes a ground shaking value exceeding a
            ground motion level at a site. First dimension represent sites,
            second dimension intensity measure levels. ``poes`` can be obtained
            calling the :func:`func <openquake.hazardlib.gsim.base.get_poes>
        """
        if numpy.isnan(self.occurrence_rate):  # nonparametric rupture
            # Uses the formula
            #
            #    ∑ p(k|T) * p(X<x|rup)^k
            #
            # where `p(k|T)` is the probability that the rupture occurs k times
            # in the time span `T`, `p(X<x|rup)` is the probability that a
            # rupture occurrence does not cause a ground motion exceedance, and
            # thesummation `∑` is done over the number of occurrences `k`.
            #
            # `p(k|T)` is given by the attribute probs_occur and
            # `p(X<x|rup)` is computed as ``1 - poes``.
            # Converting from 1d to 2d
            if len(poes.shape) == 1:
                poes = numpy.reshape(poes, (-1, len(poes)))
            p_kT = self.probs_occur
            prob_no_exceed = numpy.array(
                [v * ((1 - poes) ** i) for i, v in enumerate(p_kT)])
            prob_no_exceed = numpy.sum(prob_no_exceed, axis=0)
            if isinstance(prob_no_exceed, numpy.ndarray):
                prob_no_exceed[prob_no_exceed > 1.] = 1.  # sanity check
                prob_no_exceed[poes == 0.] = 1.  # avoid numeric issues
            return prob_no_exceed
        # parametric rupture
        tom = self.temporal_occurrence_model
        return tom.get_probability_no_exceedance(self.occurrence_rate, poes)<|MERGE_RESOLUTION|>--- conflicted
+++ resolved
@@ -316,16 +316,11 @@
                     except FarAwayRupture:
                         continue
                     sids.extend(r_sites.sids)
-                    data.append((rup, r_sites, dctx))
+                    data.append((r_sites, rup, dctx))
             if not sids:
                 continue
             with self.gmf_mon:
-<<<<<<< HEAD
                 mean_std = base.get_mean_std(data, imts, self.gsims)
-=======
-                mean_std = base.get_mean_std(  # shape (2, N, M, G)
-                    r_sites, rup, dctx, imts, self.gsims)
->>>>>>> 93b7ddac
             with self.poe_mon:
                 pairs = self._make_pnes(data, mean_std)
             with self.pne_mon:
@@ -357,7 +352,12 @@
                     # set by the engine when parsing the gsim logictree;
                     # when 0 ignore the gsim: see _build_trts_branches
                     poes[:, ll(imt), g] = 0
-        return rupture.get_probability_no_exceedance(poes)
+        n = 0
+        for r_sites, rup, dctx in data:
+            s = len(r_sites)
+            pnes = rup.get_probability_no_exceedance(poes[n:n+s])
+            yield from zip(r_sites.sids, pnes)
+            n += s
 
     def _gen_rups_sites(self, src, sites):
         loc = getattr(src, 'location', None)
