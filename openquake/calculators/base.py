# -*- coding: utf-8 -*-
# vim: tabstop=4 shiftwidth=4 softtabstop=4
#
# Copyright (C) 2014-2016 GEM Foundation
#
# OpenQuake is free software: you can redistribute it and/or modify it
# under the terms of the GNU Affero General Public License as published
# by the Free Software Foundation, either version 3 of the License, or
# (at your option) any later version.
#
# OpenQuake is distributed in the hope that it will be useful,
# but WITHOUT ANY WARRANTY; without even the implied warranty of
# MERCHANTABILITY or FITNESS FOR A PARTICULAR PURPOSE.  See the
# GNU Affero General Public License for more details.
#
# You should have received a copy of the GNU Affero General Public License
# along with OpenQuake. If not, see <http://www.gnu.org/licenses/>.
import sys
import abc
import pdb
import math
import logging
import operator
import traceback
import collections

import numpy

from openquake.hazardlib.geo import geodetic
from openquake.baselib import general
from openquake.baselib.performance import Monitor
from openquake.commonlib import (
    readinput, riskmodels, datastore, source, __version__)
from openquake.commonlib.oqvalidation import OqParam
from openquake.commonlib.parallel import apply_reduce, executor
from openquake.risklib import riskinput
from openquake.baselib.python3compat import with_metaclass

get_taxonomy = operator.attrgetter('taxonomy')
get_weight = operator.attrgetter('weight')
get_trt = operator.attrgetter('trt_model_id')
get_imt = operator.attrgetter('imt')

calculators = general.CallableDict(operator.attrgetter('calculation_mode'))

Site = collections.namedtuple('Site', 'sid lon lat')

F32 = numpy.float32


class AssetSiteAssociationError(Exception):
    """Raised when there are no hazard sites close enough to any asset"""

rlz_dt = numpy.dtype([('uid', (bytes, 200)), ('weight', float)])


def set_array(longarray, shortarray):
    """
    :param longarray: a numpy array of floats of length L >= l
    :param shortarray: a numpy array of floats of length l

    Fill `longarray` with the values of `shortarray`, starting from the left.
    If `shortarry` is shorter than `longarray`, then the remaining elements on
    the right are filled with `numpy.nan` values.
    """
    longarray[:len(shortarray)] = shortarray
    longarray[len(shortarray):] = numpy.nan


class BaseCalculator(with_metaclass(abc.ABCMeta)):
    """
    Abstract base class for all calculators.

    :param oqparam: OqParam object
    :param monitor: monitor object
    :param calc_id: numeric calculation ID
    """
    sitemesh = datastore.persistent_attribute('sitemesh')
    sitecol = datastore.persistent_attribute('sitecol')
    etags = datastore.persistent_attribute('etags')
    rlzs_assoc = datastore.persistent_attribute('rlzs_assoc')
    realizations = datastore.persistent_attribute('realizations')
    assetcol = datastore.persistent_attribute('assetcol')
    cost_types = datastore.persistent_attribute('cost_types')
    job_info = datastore.persistent_attribute('job_info')
    oqparam = datastore.persistent_attribute('oqparam')
    performance = datastore.persistent_attribute('performance')
    csm = datastore.persistent_attribute('composite_source_model')
    pre_calculator = None  # to be overridden
    is_stochastic = False  # True for scenario and event based calculators

    @property
    def taxonomies(self):
        return self.datastore['assetcol/taxonomies'].value

    def __init__(self, oqparam, monitor=Monitor(), calc_id=None):
        self.monitor = monitor
        self.datastore = datastore.DataStore(calc_id)
        self.monitor.calc_id = self.datastore.calc_id
        self.monitor.hdf5path = self.datastore.hdf5path
        self.datastore.export_dir = oqparam.export_dir
        self.oqparam = oqparam

    def save_params(self, **kw):
        """
        Update the current calculation parameters and save oqlite_version
        """
<<<<<<< HEAD
        dic = dict(oqlite_version=__version__)
        dic.update(kw)
        self.datastore.save('oqparam', dic)
=======
        vars(self.oqparam).update(oqlite_version=__version__, **kw)
        self.oqparam = self.oqparam  # save the updated oqparam
        self.datastore.hdf5.flush()
>>>>>>> cb51229b

    def set_log_format(self):
        """Set the format of the root logger"""
        fmt = '[%(asctime)s #{} %(levelname)s] %(message)s'.format(
            self.datastore.calc_id)
        for handler in logging.root.handlers:
            handler.setFormatter(logging.Formatter(fmt))

    def run(self, pre_execute=True, concurrent_tasks=None, **kw):
        """
        Run the calculation and return the exported outputs.
        """
        self.set_log_format()
        if (concurrent_tasks is not None and concurrent_tasks !=
                OqParam.concurrent_tasks.default):
            self.oqparam.concurrent_tasks = concurrent_tasks
        self.save_params(**kw)
        exported = {}
        try:
            if pre_execute:
                self.pre_execute()
            result = self.execute()
            self.post_execute(result)
            exported = self.export(kw.get('exports', ''))
        except KeyboardInterrupt:
            pids = ' '.join(str(p.pid) for p in executor._processes)
            sys.stderr.write(
                'You can manually kill the workers with kill %s\n' % pids)
            raise
        except:
            if kw.get('pdb'):  # post-mortem debug
                tb = sys.exc_info()[2]
                traceback.print_exc(tb)
                pdb.post_mortem(tb)
            else:
                logging.critical('', exc_info=True)
                raise
        self.clean_up()
        return exported

    def core_task(*args):
        """
        Core routine running on the workers.
        """
        raise NotImplementedError

    @abc.abstractmethod
    def pre_execute(self):
        """
        Initialization phase.
        """

    @abc.abstractmethod
    def execute(self):
        """
        Execution phase. Usually will run in parallel the core
        function and return a dictionary with the results.
        """

    @abc.abstractmethod
    def post_execute(self, result):
        """
        Post-processing phase of the aggregated output. It must be
        overridden with the export code. It will return a dictionary
        of output files.
        """

    def export(self, exports=None):
        """
        Export all the outputs in the datastore in the given export formats.

        :returns: dictionary output_key -> sorted list of exported paths
        """
        # avoid circular imports
        from openquake.commonlib.export import export as exp
        exported = {}
        individual_curves = self.oqparam.individual_curves
        if exports and isinstance(exports, tuple):
            fmts = exports
        elif exports:  # is a string
            fmts = exports.split(',')
        else:  # use passed values
            fmts = self.oqparam.exports
        for fmt in fmts:
            if not fmt:
                continue
            for key in self.datastore:  # top level keys
                if 'rlzs' in key and not individual_curves:
                    continue  # skip individual curves
                ekey = (key, fmt)
                if ekey not in exp:  # non-exportable output
                    continue
                with self.monitor('export'):
                    exported[ekey] = exp(ekey, self.datastore)
                logging.info('exported %s: %s', key, exported[ekey])
            # special case for uhs which is a view
            if (self.oqparam.uniform_hazard_spectra and
                    'hmaps' in self.datastore):
                ekey = ('uhs', fmt)
                exported[ekey] = exp(ekey, self.datastore)
                logging.info('exported %s: %s', key, exported[ekey])
        return exported

    def clean_up(self):
        """
        Collect the realizations and the monitoring information,
        then close the datastore.
        """
        if 'hcurves' in self.datastore:
            self.datastore.set_nbytes('hcurves')
        if 'hmaps' in self.datastore:
            self.datastore.set_nbytes('hmaps')
        if 'rlzs_assoc' in self.datastore:
            rlzs = self.rlzs_assoc.realizations
            self.realizations = numpy.array(
                [(r.uid, r.weight) for r in rlzs], rlz_dt)
        self.datastore.flush()
        # NB: the datastore must not be closed, otherwise some tests
        # will break; it will be closed automatically anyway


def check_time_event(oqparam, time_events):
    """
    Check the `time_event` parameter in the datastore, by comparing
    with the periods found in the exposure.
    """
    time_event = oqparam.time_event
    if time_event and time_event not in time_events:
        raise ValueError(
            'time_event is %s in %s, but the exposure contains %s' %
            (time_event, oqparam.inputs['job_ini'], ', '.join(time_events)))


class HazardCalculator(BaseCalculator):
    """
    Base class for hazard calculators based on source models
    """
    SourceManager = source.SourceManager
    mean_curves = None  # to be overridden

    def assoc_assets_sites(self, sitecol):
        """
        :param sitecol: a sequence of sites
        :returns: a pair (filtered_sites, assets_by_site)

        The new site collection is different from the original one
        if some assets were discarded or if there were missing assets
        for some sites.
        """
        maximum_distance = self.oqparam.asset_hazard_distance
        siteobjects = geodetic.GeographicObjects(
            Site(sid, lon, lat) for sid, lon, lat in
            zip(sitecol.sids, sitecol.lons, sitecol.lats))
        assets_by_sid = general.AccumDict()
        for assets in self.assets_by_site:
            if len(assets):
                lon, lat = assets[0].location
                site, _ = siteobjects.get_closest(lon, lat, maximum_distance)
                if site:
                    assets_by_sid += {site.sid: list(assets)}
        if not assets_by_sid:
            raise AssetSiteAssociationError(
                'Could not associate any site to any assets within the '
                'maximum distance of %s km' % maximum_distance)
        mask = numpy.array([sid in assets_by_sid for sid in sitecol.sids])
        assets_by_site = [assets_by_sid.get(sid, []) for sid in sitecol.sids]
        return sitecol.filter(mask), numpy.array(assets_by_site)

    def count_assets(self):
        """
        Count how many assets are taken into consideration by the calculator
        """
        return sum(len(assets) for assets in self.assets_by_site)

    def pre_execute(self):
        """
        Check if there is a pre_calculator or a previous calculation ID.
        If yes, read the inputs by invoking the precalculator or by retrieving
        the previous calculation; if not, read the inputs directly.
        """
        if self.pre_calculator is not None:
            # the parameter hazard_calculation_id is only meaningful if
            # there is a precalculator
            precalc_id = self.oqparam.hazard_calculation_id
            if precalc_id is None:  # recompute everything
                precalc = calculators[self.pre_calculator](
                    self.oqparam, self.monitor('precalculator'),
                    self.datastore.calc_id)
                precalc.run()
                if 'scenario' not in self.oqparam.calculation_mode:
                    self.csm = precalc.csm
                pre_attrs = vars(precalc)
                for name in ('riskmodel', 'assets_by_site'):
                    if name in pre_attrs:
                        setattr(self, name, getattr(precalc, name))

            else:  # read previously computed data
                parent = datastore.read(precalc_id)
                self.datastore.set_parent(parent)
                # copy missing parameters from the parent
                params = {name: value for name, value in
                          vars(parent['oqparam']).items()
                          if name not in vars(self.oqparam)}
                self.save_params(**params)
                self.read_risk_data()

        else:  # we are in a basic calculator
            self.read_risk_data()
            if 'source' in self.oqparam.inputs:
                with self.monitor(
                        'reading composite source model', autoflush=True):
                    self.csm = readinput.get_composite_source_model(
                        self.oqparam)
                    self.rlzs_assoc = self.csm.info.get_rlzs_assoc()
                    self.datastore['csm_info'] = self.rlzs_assoc.csm_info
                    self.rup_data = {}

                    # we could manage limits here
                    self.job_info = readinput.get_job_info(
                        self.oqparam, self.csm, self.sitecol)
                    logging.info('Expected output size=%s',
                                 self.job_info.hazard['output_weight'])
                    logging.info('Total weight of the sources=%s',
                                 self.job_info.hazard['input_weight'])
                self.init()
                with self.monitor('managing sources', autoflush=True):
                    self.send_sources()
                self.manager.store_source_info(
                    self.datastore, self.core_task.__func__.__name__)
                attrs = self.datastore.hdf5['composite_source_model'].attrs
                attrs['weight'] = self.csm.weight
                attrs['filtered_weight'] = self.csm.filtered_weight
                attrs['maxweight'] = self.csm.maxweight
        self.datastore.flush()

    def init(self):
        """
        To be overridden to initialize the datasets needed by the calculation
        """
        self.random_seed = None

    def read_exposure(self):
        """
        Read the exposure, the riskmodel and update the attributes .exposure,
        .sitecol, .assets_by_site, .cost_types, .taxonomies.
        """
        logging.info('Reading the exposure')
        with self.monitor('reading exposure', autoflush=True):
            self.exposure = readinput.get_exposure(self.oqparam)
            arefs = numpy.array(self.exposure.asset_refs)
            self.datastore['asset_refs'] = arefs
            self.datastore.set_attrs('asset_refs', nbytes=arefs.nbytes)
            all_cost_types = set(self.oqparam.all_cost_types)
            fname = self.oqparam.inputs['exposure']
            self.cost_calculator = readinput.get_exposure_lazy(
                fname, all_cost_types)[-1]
            self.sitecol, self.assets_by_site = (
                readinput.get_sitecol_assets(self.oqparam, self.exposure))
            if len(self.exposure.cost_types):
                self.cost_types = self.exposure.cost_types

    def load_riskmodel(self):
        """
        Read the risk model and set the attribute .riskmodel.
        The riskmodel can be empty for hazard calculations.
        Save the loss ratios (if any) in the datastore.
        """
        rmdict = riskmodels.get_risk_models(self.oqparam)
        if not rmdict:  # can happen only in a hazard calculation
            return
        self.oqparam.set_risk_imtls(rmdict)
        self.save_params()  # re-save oqparam
        self.riskmodel = rm = readinput.get_risk_model(self.oqparam, rmdict)
        if 'taxonomies' in self.datastore:
            # check that we are covering all the taxonomies in the exposure
            missing = set(self.taxonomies) - set(rm.taxonomies)
            if rm and missing:
                raise RuntimeError('The exposure contains the taxonomies %s '
                                   'which are not in the risk model' % missing)

        # save the risk models and loss_ratios in the datastore
        for taxonomy, rmodel in rm.items():
            self.datastore['composite_risk_model/' + taxonomy] = (
                rmodel.risk_functions)
            if hasattr(rmodel, 'retro_functions'):
                self.datastore[
                    'composite_risk_model/%s-retrofitted' % taxonomy] = (
                        rmodel.retro_functions)
        attrs = self.datastore['composite_risk_model'].attrs
        attrs['loss_types'] = rm.loss_types
        attrs['min_iml'] = sorted(rm.get_min_iml().items())
        if rm.damage_states:
            attrs['damage_states'] = rm.damage_states
        self.datastore['loss_ratios'] = rm.get_loss_ratios()
        self.datastore.set_nbytes('composite_risk_model')
        self.datastore.set_nbytes('loss_ratios')
        self.datastore.hdf5.flush()

    def read_risk_data(self):
        """
        Read the exposure (if any), the risk model (if any) and then the
        site collection, possibly extracted from the exposure.
        """
        oq = self.oqparam
        logging.info('Reading the site collection')
        with self.monitor('reading site collection', autoflush=True):
            haz_sitecol = readinput.get_site_collection(oq)

        oq_hazard = (self.datastore.parent['oqparam']
                     if self.datastore.parent else None)
        if 'exposure' in oq.inputs:
            self.read_exposure()
            self.load_riskmodel()  # must be called *after* read_exposure
            num_assets = self.count_assets()
            if self.datastore.parent:
                haz_sitecol = self.datastore.parent['sitecol']
            if haz_sitecol is not None and haz_sitecol != self.sitecol:
                with self.monitor('assoc_assets_sites'):
                    self.sitecol, self.assets_by_site = \
                        self.assoc_assets_sites(haz_sitecol.complete)
                ok_assets = self.count_assets()
                num_sites = len(self.sitecol)
                logging.warn('Associated %d assets to %d sites, %d discarded',
                             ok_assets, num_sites, num_assets - ok_assets)
        elif oq_hazard and 'exposure' in oq_hazard.inputs:
            logging.info('Re-using the already imported exposure')
            self.load_riskmodel()
        else:  # no exposure
            self.load_riskmodel()
            self.sitecol = haz_sitecol

        if oq_hazard:
            parent = self.datastore.parent
            if 'assetcol' in parent:
                check_time_event(oq, parent['assetcol'].time_events)
            if oq_hazard.time_event != oq.time_event:
                raise ValueError(
                    'The risk configuration file has time_event=%s but the '
                    'hazard was computed with time_event=%s' % (
                        oq.time_event, oq_hazard.time_event))

        # save mesh and asset collection
        self.save_mesh()
        if hasattr(self, 'assets_by_site'):
            self.assetcol = riskinput.AssetCollection(
                self.assets_by_site, self.cost_calculator, oq.time_event,
                time_events=sorted(self.exposure.time_events) or '')
        elif hasattr(self, 'assetcol'):
            self.assets_by_site = self.assetcol.assets_by_site()

    def save_mesh(self):
        """
        Save the mesh associated to the complete sitecol in the HDF5 file
        """
        if ('sitemesh' not in self.datastore and
                'sitemesh' not in self.datastore.parent):
            col = self.sitecol.complete
            mesh_dt = numpy.dtype([('lon', F32), ('lat', F32)])
            self.sitemesh = numpy.array(list(zip(col.lons, col.lats)), mesh_dt)

    def is_tiling(self):
        """
        :returns:
            True if the calculator produces more than one tile, False otherwise
        """
        return (self.oqparam.calculation_mode == 'classical' and
                len(self.sitecol) > self.oqparam.sites_per_tile)

    def send_sources(self):
        """
        Filter/split and send the sources to the worker tasks.
        """
        oq = self.oqparam
        tiles = [self.sitecol]
        num_tiles = 1
        if self.is_tiling():
            hint = math.ceil(len(self.sitecol) / oq.sites_per_tile)
            tiles = self.sitecol.split_in_tiles(hint)
            num_tiles = len(tiles)
            logging.info('Generating %d tiles of %d sites each',
                         num_tiles, len(tiles[0]))
        self.manager = source.SourceManager(
            self.csm, self.core_task.__func__,
            oq.maximum_distance, self.datastore,
            self.monitor.new(oqparam=oq),
            self.random_seed, oq.filter_sources, num_tiles=num_tiles)
        siteidx = 0
        for i, tile in enumerate(tiles, 1):
            if num_tiles > 1:
                logging.info('Processing tile %d', i)
            self.manager.submit_sources(tile, siteidx)
            siteidx += len(tile)

    def post_process(self):
        """For compatibility with the engine"""


class RiskCalculator(HazardCalculator):
    """
    Base class for all risk calculators. A risk calculator must set the
    attributes .riskmodel, .sitecol, .assets_by_site, .exposure
    .riskinputs in the pre_execute phase.
    """
    extra_args = ()  # to be overridden in subclasses

    def check_poes(self, curves_by_trt_gsim):
        """Overridden in ClassicalDamage"""

    def make_eps(self, num_ruptures):
        """
        :param num_ruptures: the size of the epsilon array for each asset
        """
        oq = self.oqparam
        with self.monitor('building epsilons', autoflush=True):
            return riskinput.make_eps(
                self.assets_by_site, num_ruptures,
                oq.master_seed, oq.asset_correlation)

    def build_riskinputs(self, hazards_by_key, eps=numpy.zeros(0)):
        """
        :param hazards_by_key:
            a dictionary key -> IMT -> array of length num_sites
        :param eps:
            a matrix of epsilons (possibly empty)
        :returns:
            a list of RiskInputs objects, sorted by IMT.
        """
        self.check_poes(hazards_by_key)
        imtls = self.oqparam.imtls
        if not set(self.oqparam.risk_imtls) & set(imtls):
            rsk = ', '.join(self.oqparam.risk_imtls)
            haz = ', '.join(imtls)
            raise ValueError('The IMTs in the risk models (%s) are disjoint '
                             "from the IMTs in the hazard (%s)" % (rsk, haz))
        with self.monitor('building riskinputs', autoflush=True):
            riskinputs = []
            idx_weight_pairs = [
                (i, len(assets))
                for i, assets in enumerate(self.assets_by_site)]
            blocks = general.split_in_blocks(
                idx_weight_pairs,
                self.oqparam.concurrent_tasks or 1,
                weight=operator.itemgetter(1))
            for block in blocks:
                indices = numpy.array([idx for idx, _weight in block])
                reduced_assets = self.assets_by_site[indices]
                # dictionary of epsilons for the reduced assets
                reduced_eps = collections.defaultdict(F32)
                if len(eps):
                    for assets in reduced_assets:
                        for asset in assets:
                            reduced_eps[asset.ordinal] = eps[asset.ordinal]

                # collect the hazards by key into hazards by imt
                hdata = collections.defaultdict(lambda: [{} for _ in indices])
                for key, hazards_by_imt in hazards_by_key.items():
                    for imt in imtls:
                        hazards_by_site = hazards_by_imt[imt]
                        for i, haz in enumerate(hazards_by_site[indices]):
                            hdata[imt][i][key] = haz
                # build the riskinputs
                for imt in hdata:
                    ri = self.riskmodel.build_input(
                        imt, hdata[imt], reduced_assets, reduced_eps)
                    if ri.weight > 0:
                        riskinputs.append(ri)
            assert riskinputs
            logging.info('Built %d risk inputs', len(riskinputs))
            return sorted(riskinputs, key=self.riskinput_key)

    def riskinput_key(self, ri):
        """
        :param ri: riskinput object
        :returns: the IMT associated to it
        """
        return ri.imt

    def execute(self):
        """
        Parallelize on the riskinputs and returns a dictionary of results.
        Require a `.core_task` to be defined with signature
        (riskinputs, riskmodel, rlzs_assoc, monitor).
        """
        self.monitor.oqparam = self.oqparam
        rlz_ids = getattr(self.oqparam, 'rlz_ids', ())
        if rlz_ids:
            self.rlzs_assoc = self.rlzs_assoc.extract(rlz_ids)
        all_args = ((self.riskinputs, self.riskmodel, self.rlzs_assoc) +
                    self.extra_args + (self.monitor,))
        res = apply_reduce(
            self.core_task.__func__, all_args,
            concurrent_tasks=self.oqparam.concurrent_tasks,
            weight=get_weight, key=self.riskinput_key)
        return res


# functions useful for the calculators ScenarioDamage and ScenarioRisk

def get_gmfs(dstore):
    """
    :param dstore: a datastore
    :returns: a dictionary of gmfs
    """
    oq = dstore['oqparam']
    if 'gmfs' in oq.inputs:  # from file
        logging.info('Reading gmfs from file')
        sitecol, etags, gmfs_by_imt = readinput.get_gmfs(oq)

        # reduce the gmfs matrices to the filtered sites
        for imt in oq.imtls:
            gmfs_by_imt[imt] = gmfs_by_imt[imt][sitecol.indices]

        logging.info('Preparing the risk input')
        return etags, {(0, 'FromFile'): gmfs_by_imt}

    # else from rupture
    sitecol = dstore['sitecol']
    gmfa = dstore['gmf_data/1'].value
    # NB: if the hazard site collection has N sites, the hazard
    # filtered site collection for the nonzero GMFs has N' <= N sites
    # whereas the risk site collection associated to the assets
    # has N'' <= N' sites
    if dstore.parent:
        haz_sitecol = dstore.parent['sitecol']  # N' values
    else:
        haz_sitecol = sitecol
    risk_indices = set(sitecol.indices)  # N'' values
    N = len(haz_sitecol.complete)
    imt_dt = numpy.dtype([(bytes(imt), F32) for imt in oq.imtls])
    E = gmfa.shape[0]
    # build a matrix N x E for each GSIM realization
    gmfs = {(trt_id, gsim): numpy.zeros((N, E), imt_dt)
            for trt_id, gsim in dstore['rlzs_assoc']}
    for eid, gmf in enumerate(gmfa):
        assert len(haz_sitecol.indices) == len(gmf), (
            len(haz_sitecol.indices), len(gmf))
        for sid, gmv in zip(haz_sitecol.indices, gmf):
            if sid in risk_indices:
                for trt_id, gsim in gmfs:
                    gmfs[trt_id, gsim][sid, eid] = gmv[gsim]
    return dstore['etags'].value, gmfs<|MERGE_RESOLUTION|>--- conflicted
+++ resolved
@@ -105,15 +105,9 @@
         """
         Update the current calculation parameters and save oqlite_version
         """
-<<<<<<< HEAD
         dic = dict(oqlite_version=__version__)
         dic.update(kw)
         self.datastore.save('oqparam', dic)
-=======
-        vars(self.oqparam).update(oqlite_version=__version__, **kw)
-        self.oqparam = self.oqparam  # save the updated oqparam
-        self.datastore.hdf5.flush()
->>>>>>> cb51229b
 
     def set_log_format(self):
         """Set the format of the root logger"""
