# -*- coding: utf-8 -*-
# vim: tabstop=4 shiftwidth=4 softtabstop=4
#
# Copyright (C) 2015-2016 GEM Foundation
#
# OpenQuake is free software: you can redistribute it and/or modify it
# under the terms of the GNU Affero General Public License as published
# by the Free Software Foundation, either version 3 of the License, or
# (at your option) any later version.
#
# OpenQuake is distributed in the hope that it will be useful,
# but WITHOUT ANY WARRANTY; without even the implied warranty of
# MERCHANTABILITY or FITNESS FOR A PARTICULAR PURPOSE.  See the
# GNU Affero General Public License for more details.
#
# You should have received a copy of the GNU Affero General Public License
# along with OpenQuake. If not, see <http://www.gnu.org/licenses/>.

from __future__ import division
import numpy
import unittest
from numpy.testing import assert_almost_equal as aae
from nose.plugins.attrib import attr

from openquake.qa_tests_data.scenario import (
    case_1, case_2, case_3, case_4, case_5, case_6, case_7, case_8, case_9)

from openquake.commonlib import writers
from openquake.baselib.general import get_array
from openquake.calculators.tests import CalculatorTestCase


def count_close(gmf_value, gmvs_site_one, gmvs_site_two, delta=0.1):
    """
    Count the number of pairs of gmf values
    within the specified range.
    See https://bugs.launchpad.net/openquake/+bug/1097646
    attached Scenario Hazard script.
    """
    lower_bound = gmf_value - delta / 2.
    upper_bound = gmf_value + delta / 2.
    return sum((lower_bound <= v1 <= upper_bound) and
               (lower_bound <= v2 <= upper_bound)
               for v1, v2 in zip(gmvs_site_one, gmvs_site_two))


class ScenarioTestCase(CalculatorTestCase):

    def frequencies(self, case, fst_value, snd_value):
        [gmfa] = self.execute(case.__file__, 'job.ini').values()
        [imt] = self.calc.oqparam.imtls
        gmvs0 = get_array(gmfa, sid=0, imti=0)['gmv']
        gmvs1 = get_array(gmfa, sid=1, imti=0)['gmv']
        realizations = float(self.calc.oqparam.number_of_ground_motion_fields)
        gmvs_within_range_fst = count_close(fst_value, gmvs0, gmvs1)
        gmvs_within_range_snd = count_close(snd_value, gmvs0, gmvs1)
        return (gmvs_within_range_fst / realizations,
                gmvs_within_range_snd / realizations)

    def medians(self, case):
        [gmfa] = self.execute(case.__file__, 'job.ini').values()
<<<<<<< HEAD
        median = {}
        gmvs_by_sid = get_gmvs_by_sid(gmfa)
        for imt in self.calc.oqparam.imtls:
            gmf = [gmvs_by_sid[sid][imt] for sid in sorted(gmvs_by_sid)]
            median[imt] = numpy.median(gmf, axis=1)  # shape N
=======
        median = {imt: [] for imt in self.calc.oqparam.imtls}
        for imti, imt in enumerate(self.calc.oqparam.imtls):
            gmfa_by_imt = get_array(gmfa, imti=imti)
            for sid in self.calc.sitecol.sids:
                gmvs = get_array(gmfa_by_imt, sid=sid)['gmv']
                median[imt].append(numpy.median(gmvs))
>>>>>>> 76399156
        return median

    @attr('qa', 'hazard', 'scenario')
    def test_case_1(self):
        # ROUNDING ERROR WARNING (MS): numbers such as 2.5 and 2.4999999999
        # are extremely close (up to 4E-11) however they must be rounded to
        # a single digit to compare equal in their string representation; for
        # this reason the precision here has to be reduced a lot, even it the
        # numbers are very close. It comes down to the known fact that
        # comparing the XMLs is not a good idea; suboptimal choises
        # sometimes have to be made, since we want this test to
        # to run both on Ubuntu 12.04 and Ubuntu 14.04.
        # Incidentally, when the approach of comparing the XML was taken,
        # the idea of supporting at the same time different versions of the
        # libraries was out of question, so it made a lot of sense to check
        # the XMLs, since the numbers had to be exactly identical.
        with writers.floatformat('%5.1E'):
            out = self.run_calc(case_1.__file__, 'job.ini', exports='xml')
        raise unittest.SkipTest  # because of the rounding errors
        self.assertEqualFiles('expected.xml', out['gmf_data', 'xml'][0])

    @attr('qa', 'hazard', 'scenario')
    def test_case_1bis(self):
        # 2 out of 3 sites were filtered out
        out = self.run_calc(case_1.__file__, 'job.ini',
                            maximum_distance='0.1', exports='txt')
        self.assertEqualFiles(
            'BooreAtkinson2008_gmf.txt', out['gmf_data', 'txt'][0])

    @attr('qa', 'hazard', 'scenario')
    def test_case_2(self):
        medians = self.medians(case_2)['PGA']
        aae(medians, [0.37412136, 0.19021782, 0.1365383], decimal=2)

    @attr('qa', 'hazard', 'scenario')
    def test_case_3(self):
        medians_dict = self.medians(case_3)
        medians_pga = medians_dict['PGA']
        medians_sa = medians_dict['SA(0.1)']
        aae(medians_pga, [0.48155582, 0.21123045, 0.14484586], decimal=2)
        aae(medians_sa, [0.93913177, 0.40880148, 0.2692668], decimal=2)

    @attr('qa', 'hazard', 'scenario')
    def test_case_4(self):
        medians = self.medians(case_4)['PGA']
        aae(medians, [0.41615372, 0.22797466, 0.1936226], decimal=2)

    @attr('qa', 'hazard', 'scenario')
    def test_case_5(self):
        f1, f2 = self.frequencies(case_5, 0.5, 1.0)
        self.assertAlmostEqual(f1, 0.03, places=2)
        self.assertAlmostEqual(f2, 0.003, places=3)

    @attr('qa', 'hazard', 'scenario')
    def test_case_6(self):
        f1, f2 = self.frequencies(case_6, 0.5, 1.0)
        self.assertAlmostEqual(f1, 0.05, places=2)
        self.assertAlmostEqual(f2, 0.006, places=3)

    @attr('qa', 'hazard', 'scenario')
    def test_case_7(self):
        f1, f2 = self.frequencies(case_7, 0.5, 1.0)
        self.assertAlmostEqual(f1, 0.02, places=2)
        self.assertAlmostEqual(f2, 0.002, places=3)

    @attr('qa', 'hazard', 'scenario')
    def test_case_8(self):
        # test for a GMPE requiring hypocentral depth, since it was
        # broken: https://bugs.launchpad.net/oq-engine/+bug/1334524
        # I am not really checking anything, only that it runs
        f1, f2 = self.frequencies(case_8, 0.5, 1.0)
        self.assertAlmostEqual(f1, 0)
        self.assertAlmostEqual(f2, 0)

    @attr('qa', 'hazard', 'scenario')
    def test_case_9(self):
        with writers.floatformat('%10.6E'):
            out = self.run_calc(case_9.__file__, 'job.ini', exports='xml')
        f1, f2 = out['gmf_data', 'xml']
        self.assertEqualFiles('LinLee2008SSlab_gmf.xml', f1)
        self.assertEqualFiles('YoungsEtAl1997SSlab_gmf.xml', f2)

        out = self.run_calc(case_9.__file__, 'job.ini', exports='txt,csv')
        f1, f2 = out['gmf_data', 'txt']
        self.assertEqualFiles('LinLee2008SSlab_gmf.txt', f1)
        self.assertEqualFiles('YoungsEtAl1997SSlab_gmf.txt', f2)

        f1, f2 = out['gmf_data', 'csv']
        self.assertEqualFiles('gmf-LinLee2008SSlab-PGA.csv', f1)
        self.assertEqualFiles('gmf-YoungsEtAl1997SSlab-PGA.csv', f2)<|MERGE_RESOLUTION|>--- conflicted
+++ resolved
@@ -59,20 +59,12 @@
 
     def medians(self, case):
         [gmfa] = self.execute(case.__file__, 'job.ini').values()
-<<<<<<< HEAD
-        median = {}
-        gmvs_by_sid = get_gmvs_by_sid(gmfa)
-        for imt in self.calc.oqparam.imtls:
-            gmf = [gmvs_by_sid[sid][imt] for sid in sorted(gmvs_by_sid)]
-            median[imt] = numpy.median(gmf, axis=1)  # shape N
-=======
         median = {imt: [] for imt in self.calc.oqparam.imtls}
         for imti, imt in enumerate(self.calc.oqparam.imtls):
             gmfa_by_imt = get_array(gmfa, imti=imti)
             for sid in self.calc.sitecol.sids:
                 gmvs = get_array(gmfa_by_imt, sid=sid)['gmv']
                 median[imt].append(numpy.median(gmvs))
->>>>>>> 76399156
         return median
 
     @attr('qa', 'hazard', 'scenario')
