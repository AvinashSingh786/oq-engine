--- conflicted
+++ resolved
@@ -105,21 +105,20 @@
 
         params = {config.EXPOSURE: "/a/path/to/exposure"}
 
-<<<<<<< HEAD
-        engine = job.Job(params, sections=sections)
+        engine = helpers.create_job(params, sections=sections)
         self.assertFalse(engine.is_valid()[0])
 
         params = {config.EXPOSURE: "/a/path/to/exposure",
                 config.REGION_GRID_SPACING: 0.5}
 
-        engine = job.Job(params, sections=sections)
+        engine = helpers.create_job(params, sections=sections)
         self.assertFalse(engine.is_valid()[0])
 
         params = {config.EXPOSURE: "/a/path/to/exposure",
                 config.INPUT_REGION: "a, polygon",
                 config.REGION_GRID_SPACING: 0.5}
 
-        engine = job.Job(params, sections=sections)
+        engine = helpers.create_job(params, sections=sections)
         self.assertTrue(engine.is_valid()[0])
 
     def test_hazard_computation_type(self):
@@ -129,13 +128,13 @@
         params = {config.SITES: "some, sites"}
         validator = config.ComputationTypeValidator(params)
 
-        engine = job.Job(params, validator=validator)
+        engine = helpers.create_job(params, validator=validator)
         self.assertTrue(engine.is_valid()[0])
 
         params = {config.INPUT_REGION: "a, polygon"}
         validator = config.ComputationTypeValidator(params)
 
-        engine = job.Job(params, validator=validator)
+        engine = helpers.create_job(params, validator=validator)
         self.assertTrue(engine.is_valid()[0])
 
         params = {config.SITES: "some, sites",
@@ -143,7 +142,7 @@
 
         validator = config.ComputationTypeValidator(params)
 
-        engine = job.Job(params, validator=validator)
+        engine = helpers.create_job(params, validator=validator)
         self.assertFalse(engine.is_valid()[0])
 
     def test_deterministic_is_not_supported_alone(self):
@@ -156,14 +155,10 @@
         params = {config.CALCULATION_MODE: config.DETERMINISTIC_MODE}
 
         validator = config.DeterministicComputationValidator(sections, params)
-        engine = job.Job(None, sections=sections, validator=validator)
+        engine = helpers.create_job(None, sections=sections, validator=validator)
 
         self.assertTrue(engine.is_valid()[0])
 
         sections.remove(config.RISK_SECTION)
 
-        self.assertFalse(engine.is_valid()[0])
-=======
-        engine = helpers.create_job(params, sections=sections)
-        self.assertTrue(engine.is_valid()[0])
->>>>>>> 0d919452
+        self.assertFalse(engine.is_valid()[0])