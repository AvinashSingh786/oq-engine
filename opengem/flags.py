<<<<<<< HEAD
from gflags import *
from gflags import FLAGS

DEFINE_boolean('debug', False, 'Turns on debug logging and verbose output')
=======
from gflags import FLAGS, DEFINE_boolean
>>>>>>> ea045fdc

from gflags import *
# arguments name definition
POPULATION_EXPOSURE = 'population-exposure'
COUNTRIES_EXPOSURE = 'countries-exposure'
FROM = 'from'
TO = 'to'
CELL_SIZE = 'cell-size'
FIXED_COV_IML = 'cov-iml'
FIXED_MEAN_IML = 'mean-iml'
LOSS_MAPS_PROBABILITY = 'lmap-probability'
MEANS_IML = 'means-iml'
COMPUTATION_TYPE = 'comp-type'
HAZARD_CURVES = 'hazard-curves'

# mandatory parameters for both scenarios
MANDATORY_PARAMETERS = (POPULATION_EXPOSURE, COUNTRIES_EXPOSURE, FROM, TO)

# flags definition
DEFINE_string(POPULATION_EXPOSURE, None, 'Path of the ESRI binary file containing the population exposure [MANDATORY]')
DEFINE_string(COUNTRIES_EXPOSURE, None, 'Path of the ESRI binary file containing the countries exposure [MANDATORY]')

# TODO review the format
DEFINE_string(FROM, None, 'Upper left corner of the region, in this format longitude,latitude (for example --from=1.0,2.0) [MANDATORY]')
DEFINE_string(TO, None, 'Lower right corner of the region, in this format longitude,latitude (for example --to=1.0,2.0) [MANDATORY]')

DEFINE_float(CELL_SIZE, 0.00833333333333, 'Cell size of the region')
DEFINE_float(FIXED_COV_IML, 0.001, 'Fixed COV for hazard IML to use')
DEFINE_float(FIXED_MEAN_IML, 6.5, 'Fixed MEAN for hazard IML to use')
DEFINE_float(LOSS_MAPS_PROBABILITY, 0.1, 'Probability to use when computing the loss maps (LOSSMAP)')
DEFINE_string(MEANS_IML, None, 'Path of the hazard means iml file')
DEFINE_enum(COMPUTATION_TYPE, 'LOSSRATIO', ['LOSSRATIO' ,'LOSS', 'LOSSRATIOSTD', 'LOSSSTD', 'LOSSCURVE', 'MEANLOSS', 'LOSSMAP'], 'Computation type')
DEFINE_string(HAZARD_CURVES, None, 'Path of the hazard curves file')

def check_mandatory_parameters():
    """Checks if the mandatory parameters have been specified from the command line."""
    
    for parameter in MANDATORY_PARAMETERS:
        if not FLAGS[parameter].present:
            raise FlagsError('You need to specify all the mandatory parameters, ie. ' + str(MANDATORY_PARAMETERS))
    
def check_mandatory_parameters_for_probabilistic_scenario():
    """Checks the mandatory parameters for the probabilistic scenario."""
    
    if FLAGS[COMPUTATION_TYPE].value in ('LOSSCURVE', 'MEANLOSS', 'LOSSMAP') and not FLAGS[HAZARD_CURVES].present:
        raise FlagsError('You need to specify the hazard curves file parameter when computing the probabilistic scenario.')<|MERGE_RESOLUTION|>--- conflicted
+++ resolved
@@ -1,11 +1,7 @@
-<<<<<<< HEAD
 from gflags import *
-from gflags import FLAGS
+from gflags import FLAGS, DEFINE_boolean
 
 DEFINE_boolean('debug', False, 'Turns on debug logging and verbose output')
-=======
-from gflags import FLAGS, DEFINE_boolean
->>>>>>> ea045fdc
 
 from gflags import *
 # arguments name definition
